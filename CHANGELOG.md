# Changelog
All notable changes to this project will be documented in this file.

The format is based on [Keep a Changelog](https://keepachangelog.com/en/1.0.0/).

## [Unreleased]
### Added
<<<<<<< HEAD
- Classes for, given a target sequence, automatically searching for 
potential templates and generating alignments using different methods:
 - Base class: alignment.AlignmentGenerator
- Methods for checking coverage between sequences in alignments:
 - `alignment.Alignment.calc_coverage`
 - `alignment.Alignment.calc_coverage_target`
 - `alignment.Alignment.calc_pairwise_coverage_all`
=======
- Added .gitignore file.

### Fixed
- Fixed mistake in docstring for `alignment.Alignment.calc_identity()`.

### Changed
- `alignment.Alignment.calc_identity_target()` and
`alignment.Alignment.calc_pairwise_identity_all()` do not calculate
identities between sequences of the same identifier anymore.
>>>>>>> cc028851

## [1.2] - 2021-09-15
### Added
- Started using a CHANGELOG.
- Added support for PDF on readthedocs page.

### Changed
- Improved documentation for PyPI.
- Updated references in tutorials.

### Fixed
- Fixed a typo in `docker/template_container/Dockerfile_homelette_template`.
- Fixed the suggested command to build the template container.
- Fixed access to extension submodule.
- Fixed routine tags for complex modelling routines.

## [1.1] - 2021-09-08
### Added
- Added `docs/requirements.txt` as requirements for building the 
documentation.

### Fixed
- Fixed missing optional dependency check that made `modeller` and
`altmod` hard dependencies.

### Changed
- Improved communication to user when running homelette in a Docker
container in Juptyer Lab mode.
- In `docker/template_container/Dockerfile_homelette_template`, changed
the way the homelette package was included from the local build context
to a GitHub tag.

## [1.0] - 2021-09-07
### Added
- Initial release of homelette

[Unreleased]: https://github.com/philippjunk/homelette/compare/1.2...HEAD
[1.2]: https://github.com/philippjunk/homelette/compare/1.1...1.2
[1.1]: https://github.com/philippjunk/homelette/compare/1.0...1.1
[1.0]: https://github.com/philippjunk/homelette/releases/tag/1.0<|MERGE_RESOLUTION|>--- conflicted
+++ resolved
@@ -5,7 +5,6 @@
 
 ## [Unreleased]
 ### Added
-<<<<<<< HEAD
 - Classes for, given a target sequence, automatically searching for 
 potential templates and generating alignments using different methods:
  - Base class: alignment.AlignmentGenerator
@@ -13,7 +12,6 @@
  - `alignment.Alignment.calc_coverage`
  - `alignment.Alignment.calc_coverage_target`
  - `alignment.Alignment.calc_pairwise_coverage_all`
-=======
 - Added .gitignore file.
 
 ### Fixed
@@ -23,7 +21,6 @@
 - `alignment.Alignment.calc_identity_target()` and
 `alignment.Alignment.calc_pairwise_identity_all()` do not calculate
 identities between sequences of the same identifier anymore.
->>>>>>> cc028851
 
 ## [1.2] - 2021-09-15
 ### Added
